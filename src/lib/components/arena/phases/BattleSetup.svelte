<!-- @file src/lib/components/arena/phases/BattleSetup.svelte -->
<script lang="ts">
    import { createEventDispatcher } from 'svelte';
    import { getAlgorithmSprites } from '$lib/stores/theme';
    import type { Fighter } from '$lib/ml/algorithms';
    import type { AILevel } from '$lib/ai/combat-ai';


    export let fighter1: Fighter | null;
    export let fighter2: Fighter | null;
    export let battleMode: 'tactical' | 'pokemon';
    export let selectedAILevel: AILevel;

    const dispatch = createEventDispatcher();

    function setBattleMode(mode: 'tactical' | 'pokemon') {
        playAudio('/audio/button_real.wav')
        battleMode = mode;
    }

    function setAILevel(level: AILevel) {
        playAudio('/audio/button_real.wav')
        selectedAILevel = level;
    }

    function startBattle() {
        if (!fighter1 || !fighter2) return;
<<<<<<< HEAD

=======
        playAudio(`/audio/battle.wav`)
        setTimeout(() => {
            playAudio("/audio/fight.mp3")
        }, 250)
>>>>>>> 8747c4ce
        dispatch('battle-start', {
            mode: battleMode,
            aiLevel: selectedAILevel
        });
    }

    function goBack() {
        dispatch('back');
    }

    function getLevel(fighter: Fighter): number {
        if (!fighter) return 50;
        return Math.floor((fighter.attack + fighter.defense + fighter.speed) / 3) || 50;
    }
</script>

<div class="battle-setup-screen">
    <div class="setup-header">
        <h1><img src="/icons/battle.png" style="height:45px" /> Battle Configuration</h1>
        <p class="subtitle">Choose your battle mode and difficulty</p>
    </div>

    <!-- Fighters Preview with Sprites -->
    <div class="fighters-showcase">
        <div class="fighter-display left">
            {#if fighter1}
                <div class="fighter-card player-card">
                    <div class="sprite-container">
                        <img
                                src={getAlgorithmSprites(fighter1.name).front}
                                alt="{fighter1.name} sprite"
                                class="fighter-sprite player-sprite"
                        />
                    </div>
                    <div class="fighter-details">
                        <div class="fighter-name">{fighter1.name}</div>
                        <div class="fighter-level">Lv. {getLevel(fighter1)}</div>
                        <div class="fighter-type type-{fighter1.type}">{fighter1.type}</div>
                        <div class="trainer-label"><img src="/icons/player.png" style="height:15px" /></div>
                    </div>
                </div>
            {:else}
                <div class="empty-slot">
                    <div class="empty-sprite">❓</div>
                    <div class="empty-text">No Fighter Selected</div>
                </div>
            {/if}
        </div>

        <div class="vs-lightning-container">
            <div class="vs-lightning">
                <img src="/icons/vs.png" style="height:90px" />
            </div>
            {#if fighter1 && fighter2}
                <div class="type-matchup">
                    <span class="matchup-text">Type Matchup</span>
                    <div class="matchup-display">
                        <span class={`type-${fighter1.type} type-badge `}>{fighter1.type}</span>

                        <span class="vs-small">vs</span>
                        <span class={` type-${fighter2.type} type-badge`}>{fighter2.type}</span>
                        {console.log(`type-${fighter2.type}`)}

                    </div>
                </div>
            {/if}
        </div>

        <div class="fighter-display right">
            {#if fighter2}
                <div class="fighter-card ai-card">
                    <div class="sprite-container">
                        <img
                                src={getAlgorithmSprites(fighter2.name).front}
                                alt="{fighter2.name} sprite"
                                class="fighter-sprite ai-sprite"
                        />
                    </div>
                    <div class="fighter-details">
                        <div class="fighter-name">{fighter2.name}</div>
                        <div class="fighter-level">Lv. {getLevel(fighter2)}</div>
                        <div class="fighter-type type-{fighter2.type}">{fighter2.type}</div>
                        <div class="trainer-label"><img src="/icons/ai.png" style="height:15px" /></div>
                    </div>
                </div>
            {:else}
                <div class="empty-slot">
                    <div class="empty-sprite">❓</div>
                    <div class="empty-text">No Fighter Selected</div>
                </div>
            {/if}
        </div>
    </div>

    <!-- Configuration Panels -->
    <div class="config-panels">
        <!-- Battle Mode Selection -->
        <div class="config-panel">
            <h3><img src="/icons/battle-mode.png" style="height:45px"/> Battle Mode</h3>
            <div class="mode-selection">
                <button
                        class="mode-card"
                        class:selected={battleMode === 'pokemon'}
                        on:click={() => setBattleMode('pokemon')}
                >
                    <div class="mode-icon">
                        <img src="/icons/pokemon-battle.png" style="height:90px" />
                    </div>
                    <div class="mode-info">
                        <div class="mode-title">
                            Pokemon Battle
                        </div>
                        <div class="mode-description">Classic battle system with sprites, animations, and authentic combat mechanics</div>
                    </div>
                    <div class="mode-features">
                        <span class="feature">Visual Sprites</span>
                        <span class="feature">Animated Combat</span>
                        <span class="feature">Type Effectiveness</span>
                    </div>
                </button>

                <button
                        class="mode-card"
                        class:selected={battleMode === 'tactical'}
                        on:click={() => setBattleMode('tactical')}
                >
                    <div class="mode-icon">
                        <img src="/icons/tactical-battle.png" style="height:90px" />
                    </div>
                    <div class="mode-info">
                        <div class="mode-title">Tactical Mode</div>
                        <div class="mode-description">Advanced combat with detailed statistics, battle logs, and in-depth ML analysis</div>
                    </div>
                    <div class="mode-features">
                        <span class="feature">Detailed Stats</span>
                        <span class="feature">Battle Logs</span>
                        <span class="feature">ML Analysis</span>
                    </div>
                </button>
            </div>
        </div>

        <!-- AI Difficulty Selection -->
        <div class="config-panel">
            <h3><img src="/icons/ai.png" style="height:45px" /> AI Difficulty</h3>
            <div class="difficulty-selection">
                <button
                        class="difficulty-card"
                        class:selected={selectedAILevel === 'easy'}
                        on:click={() => setAILevel('easy')}
                >
                    <div class="difficulty-icon">
                        <img src="/icons/easy-difficulty.png" style="height:90px" />
                    </div>
                    <div class="difficulty-info">
                        <div class="difficulty-title">Easy</div>
                        <div class="difficulty-description">Random moves, basic strategy, perfect for learning</div>
                    </div>
                </button>

                <button
                        class="difficulty-card"
                        class:selected={selectedAILevel === 'normal'}
                        on:click={() => setAILevel('normal')}
                >
                    <div class="difficulty-icon">
                        <img src="/icons/medium-difficulty.png" style="height:90px" />
                    </div>
                    <div class="difficulty-info">
                        <div class="difficulty-title">Normal</div>
                        <div class="difficulty-description">Tactical thinking, considers type advantages</div>
                    </div>
                </button>

                <button
                        class="difficulty-card"
                        class:selected={selectedAILevel === 'hard'}
                        on:click={() => setAILevel('hard')}
                >
                    <div class="difficulty-icon">
                        <img src="/icons/hard-difficulty.png" style="height:90px" />
                    </div>
                    <div class="difficulty-info">
                        <div class="difficulty-title">Hard</div>
                        <div class="difficulty-description">Expert strategy, pattern prediction, optimal play</div>
                    </div>
                </button>
            </div>
        </div>
    </div>

    <!-- Battle Controls -->
    <div class="battle-controls">
        <button class="control-button back-button" on:click={goBack}>
            ← Change Fighters
        </button>

        <button
                class="control-button battle-button"
                class:disabled={!fighter1 || !fighter2}
                on:click={startBattle}
                disabled={!fighter1 || !fighter2}
        >
            <div class="button-content">
                <div class="button-icon">
                    <img src="/icons/fight.png" style="height:30px" />
                </div>
                <div class="button-text">
                    {#if battleMode === 'pokemon'}
                        START POKEMON BATTLE
                    {:else}
                        START TACTICAL COMBAT
                    {/if}
                </div>
            </div>
        </button>
    </div>
</div>

<style>
<<<<<<< HEAD
    .type-ensemble { background-color: #22c55e; color: black }
    .type-neural { background: #3b82f6; }
    .type-geometric { background: #ef4444; }
    .type-svm { background: #f59e0b; }
    .type-probabilistic { background: #ec4899; }
    .type-clustering { background: #8b5cf6; }

    .theme-toggle {
        position: fixed;
        top: 20px;
        right: 20px;
        background: rgba(255, 255, 255, 0.9);
        border: 2px solid #4a5568;
        border-radius: 50%;
        width: 50px;
        height: 50px;
        font-size: 1.5rem;
        cursor: pointer;
        transition: all 0.3s ease;
        z-index: 1000;
        box-shadow: 0 4px 12px rgba(0, 0, 0, 0.3);
    }

    .theme-toggle:hover {
        transform: scale(1.1);
        background: white;
    }

=======
>>>>>>> 8747c4ce
    .battle-setup-screen {
        min-height: 100vh;
        background: linear-gradient(135deg, #1e3a8a 0%, #1e40af 50%, #1d4ed8 100%);
        padding: 80px 20px 40px;
        font-family: 'Courier New', monospace;
    }

    :global(.theme-dark) .battle-setup-screen {
        background: linear-gradient(135deg, #0f172a 0%, #1e293b 50%, #334155 100%);
    }

    .setup-header {
        text-align: center;
        margin-bottom: 40px;
    }

    .setup-header h1 {
        font-size: 3rem;
        margin: 0 0 10px 0;
        color: #f1f5f9;
        text-shadow: 2px 2px 4px rgba(0, 0, 0, 0.5);
    }

    .subtitle {
        font-size: 1.2rem;
        color: #cbd5e1;
        margin: 0;
        text-shadow: 1px 1px 2px rgba(0, 0, 0, 0.5);
    }

    .fighters-showcase {
        display: grid;
        grid-template-columns: 1fr auto 1fr;
        gap: 40px;
        margin-bottom: 50px;
        align-items: center;
        max-width: 1200px;
        margin-left: auto;
        margin-right: auto;
        margin-bottom: 50px;
    }

    .fighter-display {
        display: flex;
        justify-content: center;
    }

    .fighter-card {
        background: rgba(148, 163, 184, 0.15);
        border-radius: 20px;
        padding: 30px;
        box-shadow: 0 10px 30px rgba(0, 0, 0, 0.3);
        backdrop-filter: blur(10px);
        text-align: center;
        border: 4px solid transparent;
        position: relative;
        overflow: hidden;
        border: 1px solid rgba(148, 163, 184, 0.2);
    }

    :global(.theme-dark) .fighter-card {
        background: rgba(30, 41, 59, 0.3);
        border-color: rgba(71, 85, 105, 0.3);
        color: #f1f5f9;
    }

    .fighter-card::before {
        content: '';
        position: absolute;
        top: 0;
        left: 0;
        right: 0;
        bottom: 0;
        background: linear-gradient(45deg, transparent, rgba(37, 99, 235, 0.1), transparent);
        animation: shine 3s ease-in-out infinite;
    }

    @keyframes shine {
        0%, 100% { transform: translateX(-100%); }
        50% { transform: translateX(100%); }
    }

    .sprite-container {
        width: 100px;
        height: 100px;
        margin: 0 auto 20px;
        background: radial-gradient(circle, rgba(37, 99, 235, 0.2) 0%, transparent 70%);
        border-radius: 50%;
        display: flex;
        align-items: center;
        justify-content: center;
        position: relative;
    }

    .fighter-sprite {
        width: 80px;
        height: 80px;
        object-fit: contain;
        image-rendering: pixelated;
        filter: drop-shadow(3px 3px 6px rgba(0, 0, 0, 0.4));
        animation: hover 3s ease-in-out infinite;
    }

    @keyframes hover {
        0%, 100% { transform: translateY(0px); }
        50% { transform: translateY(-8px); }
    }

    .fighter-details {
        position: relative;
        z-index: 2;
    }

    .fighter-name {
        font-size: 1.3rem;
        font-weight: 600;
        color: #f1f5f9;
        margin-bottom: 8px;
    }

    .fighter-level {
        font-size: 1rem;
        color: #cbd5e1;
        margin-bottom: 10px;
    }

    .fighter-type {
        display: inline-block;
        padding: 4px 12px;
        border-radius: 12px;
        font-size: 0.8rem;
        font-weight: 600;
        color: #fff;
        text-transform: uppercase;
        margin-bottom: 10px;
    }

    .trainer-label {
        font-size: 0.9rem;
        color: #94a3b8;
        font-weight: 600;
    }

    .empty-slot {
        background: rgba(71, 85, 105, 0.3);
        border-radius: 20px;
        padding: 40px 30px;
        text-align: center;
        border: 3px dashed #64748b;
    }

    .empty-sprite {
        font-size: 3rem;
        margin-bottom: 15px;
        opacity: 0.5;
    }

    .empty-text {
        color: #94a3b8;
        font-weight: 600;
    }

    .vs-lightning-container {
        display: flex;
        flex-direction: column;
        align-items: center;
        gap: 20px;
    }

    .vs-lightning {
        display: flex;
        align-items: center;
        gap: 15px;
        background: linear-gradient(135deg, #2563eb 0%, #1e40af 100%);
        padding: 15px 25px;
        border-radius: 20px;
        box-shadow: 0 8px 25px rgba(37, 99, 235, 0.4);
        animation: pulse 2s ease-in-out infinite;
    }

    .lightning-bolt {
        font-size: 1.5rem;
        animation: lightning 1.5s ease-in-out infinite;
        color: #fbbf24;
    }

    .vs-text {
        font-size: 1.8rem;
        font-weight: 600;
        color: #fff;
        text-shadow: 2px 2px 4px rgba(0, 0, 0, 0.3);
    }

    .type-matchup {
        background: rgba(148, 163, 184, 0.15);
        border-radius: 15px;
        padding: 15px;
        text-align: center;
        box-shadow: 0 4px 15px rgba(0, 0, 0, 0.2);
        border: 1px solid rgba(148, 163, 184, 0.2);
    }

    :global(.theme-dark) .type-matchup {
        background: rgba(30, 41, 59, 0.3);
        border-color: rgba(71, 85, 105, 0.3);
        color: #f1f5f9;
    }

    .matchup-text {
        font-size: 0.9rem;
        color: #94a3b8;
        margin-bottom: 10px;
        display: block;
    }

    .matchup-display {
        display: flex;
        align-items: center;
        justify-content: center;
        gap: 10px;
    }

    .type-badge {
        padding: 4px 10px;
        border-radius: 10px;
        font-size: 0.8rem;
        font-weight: 600;
        color: #fff;
        text-transform: uppercase;
    }

    .vs-small {
        font-size: 0.8rem;
        color: #94a3b8;
        font-weight: 600;
    }

    .config-panels {
        display: grid;
        grid-template-columns: repeat(2, 1fr);
        gap: 30px;
        max-width: 1200px;
        margin: 0 auto 50px;
    }

    .config-panel {
        background: rgba(148, 163, 184, 0.15);
        border-radius: 20px;
        padding: 30px;
        box-shadow: 0 8px 25px rgba(0, 0, 0, 0.2);
        backdrop-filter: blur(10px);
        border: 1px solid rgba(148, 163, 184, 0.2);
    }

    :global(.theme-dark) .config-panel {
        background: rgba(30, 41, 59, 0.3);
        border-color: rgba(71, 85, 105, 0.3);
        color: #f1f5f9;
    }

    .config-panel h3 {
        text-align: center;
        margin: 0 0 25px 0;
        font-size: 1.5rem;
        color: #f1f5f9;
    }

    .mode-selection,
    .difficulty-selection {
        display: flex;
        flex-direction: column;
        gap: 15px;
    }

    .mode-card,
    .difficulty-card {
        background: rgba(255, 255, 255, 0.1);
        border: 3px solid #64748b;
        border-radius: 15px;
        padding: 20px;
        cursor: pointer;
        transition: all 0.3s ease;
        display: flex;
        align-items: center;
        gap: 15px;
        text-align: left;
    }

    :global(.theme-dark) .mode-card,
    :global(.theme-dark) .difficulty-card {
        background: rgba(15, 23, 42, 0.3);
        border-color: #475569;
    }

    .mode-card:hover,
    .difficulty-card:hover {
        transform: translateY(-2px);
        box-shadow: 0 8px 20px rgba(0, 0, 0, 0.15);
    }

    .mode-card.selected,
    .difficulty-card.selected {
        border-color: #2563eb;
        background: rgba(37, 99, 235, 0.15);
        box-shadow: 0 0 20px rgba(37, 99, 235, 0.3);
    }

    .mode-icon,
    .mode-info,
    .difficulty-info {
        flex: 1;
    }

    .mode-title,
    .difficulty-title {
        font-size: 1.1rem;
        font-weight: 600;
        color: #f1f5f9;
        margin-bottom: 5px;
    }

    .mode-description,
    .difficulty-description {
        font-size: 0.9rem;
        color: #94a3b8;
        line-height: 1.4;
        margin-bottom: 10px;
    }

    .mode-features {
        display: flex;
        flex-wrap: wrap;
        gap: 5px;
    }

    .feature {
        background: #2563eb;
        color: #fff;
        padding: 2px 8px;
        border-radius: 8px;
        font-size: 0.7rem;
        font-weight: 600;
    }

    .battle-controls {
        display: flex;
        justify-content: center;
        gap: 30px;
        max-width: 600px;
        margin: 0 auto;
    }

    .control-button {
        padding: 20px 40px;
        border: none;
        border-radius: 15px;
        font-family: inherit;
        font-weight: 600;
        cursor: pointer;
        transition: all 0.3s ease;
        font-size: 1.1rem;
    }

    .back-button {
        background: rgba(71, 85, 105, 0.8);
        color: #e2e8f0;
        border: 2px solid #475569;
    }

    .back-button:hover {
        background: #64748b;
        border-color: #64748b;
        transform: translateX(-3px);
        box-shadow: 0 5px 15px rgba(0, 0, 0, 0.2);
    }

    .battle-button {
        background: linear-gradient(135deg, #2563eb 0%, #1e40af 100%);
        color: #fff;
        border: none;
        position: relative;
        overflow: hidden;
        box-shadow: 0 4px 14px 0 rgba(37, 99, 235, 0.25);
    }

    .battle-button:hover:not(.disabled) {
        transform: translateY(-3px);
        box-shadow: 0 8px 25px rgba(37, 99, 235, 0.4);
    }

    .battle-button.disabled {
        opacity: 0.5;
        cursor: not-allowed;
        transform: none;
    }

    .button-content {
        display: flex;
        align-items: center;
        gap: 10px;
        position: relative;
        z-index: 2;
    }

    .button-icon {
        font-size: 1.3rem;
    }

    .button-text {
        font-size: 1rem;
        letter-spacing: 1px;
    }

<<<<<<< HEAD

=======
    /* Updated type colors to match algorithms.ts */
    .type-forest { background: #22c55e; }
    .type-neural { background: #3b82f6; }
    .type-svm { background: #ef4444; }
    .type-gradient { background: #f59e0b; }
    .type-bayes { background: #ec4899; }
    .type-kmeans { background: #8b5cf6; }
>>>>>>> 8747c4ce

    @keyframes pulse {
        0%, 100% { transform: scale(1); }
        50% { transform: scale(1.05); }
    }

    @keyframes lightning {
        0%, 100% { transform: rotate(0deg); }
        25% { transform: rotate(-5deg); }
        75% { transform: rotate(5deg); }
    }

    @media (max-width: 1200px) {
        .fighters-showcase {
            grid-template-columns: 1fr;
            gap: 30px;
        }

        .vs-lightning-container {
            order: -1;
        }

        .config-panels {
            grid-template-columns: 1fr;
        }
    }

    @media (max-width: 768px) {
        .setup-header h1 {
            font-size: 2rem;
        }

        .fighter-card {
            padding: 20px;
        }

        .difficulty-icon img {
            height: 120px;
            width: auto;
            object-fit: contain;
        }

        .battle-controls {
            flex-direction: column;
            gap: 15px;
        }

        .control-button {
            padding: 15px 30px;
            font-size: 1rem;
        }
    }
</style><|MERGE_RESOLUTION|>--- conflicted
+++ resolved
@@ -25,14 +25,7 @@
 
     function startBattle() {
         if (!fighter1 || !fighter2) return;
-<<<<<<< HEAD
-
-=======
-        playAudio(`/audio/battle.wav`)
-        setTimeout(() => {
-            playAudio("/audio/fight.mp3")
-        }, 250)
->>>>>>> 8747c4ce
+
         dispatch('battle-start', {
             mode: battleMode,
             aiLevel: selectedAILevel
@@ -253,37 +246,6 @@
 </div>
 
 <style>
-<<<<<<< HEAD
-    .type-ensemble { background-color: #22c55e; color: black }
-    .type-neural { background: #3b82f6; }
-    .type-geometric { background: #ef4444; }
-    .type-svm { background: #f59e0b; }
-    .type-probabilistic { background: #ec4899; }
-    .type-clustering { background: #8b5cf6; }
-
-    .theme-toggle {
-        position: fixed;
-        top: 20px;
-        right: 20px;
-        background: rgba(255, 255, 255, 0.9);
-        border: 2px solid #4a5568;
-        border-radius: 50%;
-        width: 50px;
-        height: 50px;
-        font-size: 1.5rem;
-        cursor: pointer;
-        transition: all 0.3s ease;
-        z-index: 1000;
-        box-shadow: 0 4px 12px rgba(0, 0, 0, 0.3);
-    }
-
-    .theme-toggle:hover {
-        transform: scale(1.1);
-        background: white;
-    }
-
-=======
->>>>>>> 8747c4ce
     .battle-setup-screen {
         min-height: 100vh;
         background: linear-gradient(135deg, #1e3a8a 0%, #1e40af 50%, #1d4ed8 100%);
@@ -696,10 +658,6 @@
         font-size: 1rem;
         letter-spacing: 1px;
     }
-
-<<<<<<< HEAD
-
-=======
     /* Updated type colors to match algorithms.ts */
     .type-forest { background: #22c55e; }
     .type-neural { background: #3b82f6; }
@@ -707,7 +665,6 @@
     .type-gradient { background: #f59e0b; }
     .type-bayes { background: #ec4899; }
     .type-kmeans { background: #8b5cf6; }
->>>>>>> 8747c4ce
 
     @keyframes pulse {
         0%, 100% { transform: scale(1); }
