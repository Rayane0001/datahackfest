--- conflicted
+++ resolved
@@ -114,10 +114,8 @@
         fighter1 = null;
         fighter2 = null;
 
-<<<<<<< HEAD
         stopAudio()
         playAudio(`/audio/super_mario.mp3`, true)
-=======
         // Clear training results and hide modal
         trainingResults.hideResults();
         trainingResults.clearSession();
@@ -126,7 +124,7 @@
         if (datasetAnalysis) {
             trainingResults.startSession(datasetAnalysis.name || 'Unknown Dataset');
         }
->>>>>>> 8747c4ce
+
     }
 
     // Pokedex
